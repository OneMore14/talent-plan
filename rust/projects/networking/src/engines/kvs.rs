use std::collections::{BTreeMap, HashMap};
use std::fs::{self, File, OpenOptions};
use std::io::{self, BufReader, BufWriter, Read, Seek, SeekFrom, Write};
use std::ops::Range;
use std::path::{Path, PathBuf};

use serde::{Deserialize, Serialize};
use serde_json::Deserializer;

use super::KvsEngine;
use crate::{KvsError, Result};
use std::ffi::OsStr;

const COMPACTION_THRESHOLD: u64 = 1024 * 1024;

/// The `KvStore` stores string key/value pairs.
///
/// Key/value pairs are persisted to disk in log files. Log files are named after
/// monotonically increasing generation numbers with a `log` extension name.
/// A `BTreeMap` in memory stores the keys and the value locations for fast query.
///
/// ```rust
/// # use kvs::{KvStore, Result};
/// # fn try_main() -> Result<()> {
/// use std::env::current_dir;
/// use kvs::KvsEngine;
/// let mut store = KvStore::open(current_dir()?)?;
/// store.set("key".to_owned(), "value".to_owned())?;
/// let val = store.get("key".to_owned())?;
/// assert_eq!(val, Some("value".to_owned()));
/// # Ok(())
/// # }
/// ```
pub struct KvStore {
    // directory for the log and other data
    path: PathBuf,
    // map generation number to the file reader
    readers: HashMap<u64, BufReaderWithPos<File>>,
    // writer of the current log
    writer: BufWriterWithPos<File>,
    current_gen: u64,
    index: BTreeMap<String, CommandPos>,
    // the number of bytes representing "stale" commands that could be
    // deleted during a compaction
    uncompacted: u64,
}

impl KvStore {
    /// Opens a `KvStore` with the given path.
    ///
    /// This will create a new directory if the given one does not exist.
    ///
    /// # Errors
    ///
    /// It propagates I/O or deserialization errors during the log replay.
    pub fn open(path: impl Into<PathBuf>) -> Result<KvStore> {
        let path = path.into();
        fs::create_dir_all(&path)?;

        let mut readers = HashMap::new();
        let mut index = BTreeMap::new();

        let gen_list = sorted_gen_list(&path)?;
        let mut uncompacted = 0;

        for &gen in &gen_list {
            let mut reader = BufReaderWithPos::new(File::open(log_path(&path, gen))?)?;
            uncompacted += load(gen, &mut reader, &mut index)?;
            readers.insert(gen, reader);
        }

        let current_gen = gen_list.last().unwrap_or(&0) + 1;
        let writer = new_log_file(&path, current_gen, &mut readers)?;

        Ok(KvStore {
            path,
            readers,
            writer,
            current_gen,
            index,
            uncompacted,
        })
    }

    /// Clears stale entries in the log.
    pub fn compact(&mut self) -> Result<()> {
        // increase current gen by 2. current_gen + 1 is for the compaction file
        let compaction_gen = self.current_gen + 1;
        self.current_gen += 2;
        self.writer = self.new_log_file(self.current_gen)?;

        let mut compaction_writer = self.new_log_file(compaction_gen)?;

        let mut new_pos = 0; // pos in the new log file
        for cmd_pos in &mut self.index.values_mut() {
            let reader = self
                .readers
                .get_mut(&cmd_pos.gen)
                .expect("Cannot find log reader");
            if reader.pos != cmd_pos.pos {
                reader.seek(SeekFrom::Start(cmd_pos.pos))?;
            }

            let mut entry_reader = reader.take(cmd_pos.len);
            let len = io::copy(&mut entry_reader, &mut compaction_writer)?;
            *cmd_pos = (compaction_gen, new_pos..new_pos + len).into();
            new_pos += len;
        }
        compaction_writer.flush()?;

        // remove stale log files
        let stale_gens: Vec<_> = self
            .readers
            .keys()
            .filter(|&&gen| gen < compaction_gen)
            .cloned()
            .collect();
        for stale_gen in stale_gens {
            self.readers.remove(&stale_gen);
            fs::remove_file(log_path(&self.path, stale_gen))?;
        }

        Ok(())
    }

    /// Create a new log file with given generation number and add the reader to the readers map.
    ///
    /// Returns the writer to the log.
    fn new_log_file(&mut self, gen: u64) -> Result<BufWriterWithPos<File>> {
        new_log_file(&self.path, gen, &mut self.readers)
    }
}

impl KvsEngine for KvStore {
    /// Sets the value of a string key to a string.
    ///
    /// If the key already exists, the previous value will be overwritten.
    ///
    /// # Errors
    ///
    /// It propagates I/O or serialization errors during writing the log.
<<<<<<< HEAD
=======
    fn set(&self, key: String, value: String) -> Result<()> {
        self.kv_log.borrow_mut().set(key, value)?;
        if self.kv_log.borrow().uncompacted > COMPACTION_THRESHOLD {
            self.compact()?;
        }
        Ok(())
    }

    /// Gets the string value of a given string key.
    ///
    /// Returns `None` if the given key does not exist.
    fn get(&self, key: String) -> Result<Option<String>> {
        self.kv_log.borrow_mut().get(key)
    }

    /// Removes a given key.
    ///
    /// # Errors
    ///
    /// It returns `KvsError::KeyNotFound` if the given key is not found.
    ///
    /// It propagates I/O or serialization errors during writing the log.
    fn remove(&self, key: String) -> Result<()> {
        self.kv_log.borrow_mut().remove(key)
    }
}

struct KvLog {
    path: PathBuf,
    reader: BufReaderWithPos<File>,
    writer: BufWriterWithPos<File>,
    // stores keys and the pos of the last command to modify each
    index: BTreeMap<String, CommandPos>,
    // the number of bytes representing "stale" commands that could be
    // deleted during a compaction
    uncompacted: u64,
    loaded: bool,
}

impl KvLog {
    // Pay attention that it does not load the log file automatically
    fn open(path: impl Into<PathBuf>) -> Result<Self> {
        let path = path.into();
        let mut writer =
            BufWriterWithPos::new(OpenOptions::new().create(true).append(true).open(&path)?)?;
        // Because file mode is set to append, we need to set pos to end of file manually to keep synced
        writer.seek(SeekFrom::End(0))?;

        let reader = BufReaderWithPos::new(File::open(&path)?)?;

        Ok(KvLog {
            path,
            reader,
            writer,
            index: BTreeMap::new(),
            uncompacted: 0,
            loaded: false,
        })
    }

>>>>>>> 205fe6ee
    fn set(&mut self, key: String, value: String) -> Result<()> {
        let cmd = Command::set(key, value);
        let pos = self.writer.pos;
        serde_json::to_writer(&mut self.writer, &cmd)?;
        self.writer.flush()?;
        if let Command::Set { key, .. } = cmd {
            if let Some(old_cmd) = self
                .index
                .insert(key, (self.current_gen, pos..self.writer.pos).into())
            {
                self.uncompacted += old_cmd.len;
            }
        }

        if self.uncompacted > COMPACTION_THRESHOLD {
            self.compact()?;
        }
        Ok(())
    }

    /// Gets the string value of a given string key.
    ///
    /// Returns `None` if the given key does not exist.
    fn get(&mut self, key: String) -> Result<Option<String>> {
        if let Some(cmd_pos) = self.index.get(&key) {
            let reader = self
                .readers
                .get_mut(&cmd_pos.gen)
                .expect("Cannot find log reader");
            reader.seek(SeekFrom::Start(cmd_pos.pos))?;
            let cmd_reader = reader.take(cmd_pos.len);
            if let Command::Set { value, .. } = serde_json::from_reader(cmd_reader)? {
                Ok(Some(value))
            } else {
                Err(KvsError::UnexpectedCommandType)
            }
        } else {
            Ok(None)
        }
    }

    /// Removes a given key.
    ///
    /// # Error
    ///
    /// It returns `KvsError::KeyNotFound` if the given key is not found.
    ///
    /// It propagates I/O or serialization errors during writing the log.
    fn remove(&mut self, key: String) -> Result<()> {
        if self.index.contains_key(&key) {
            let cmd = Command::remove(key);
            serde_json::to_writer(&mut self.writer, &cmd)?;
            self.writer.flush()?;
            if let Command::Remove { key } = cmd {
                let old_cmd = self.index.remove(&key).expect("key not found");
                self.uncompacted += old_cmd.len;
            }
            Ok(())
        } else {
            Err(KvsError::KeyNotFound)
        }
    }
}

/// Create a new log file with given generation number and add the reader to the readers map.
///
/// Returns the writer to the log.
fn new_log_file(
    path: &Path,
    gen: u64,
    readers: &mut HashMap<u64, BufReaderWithPos<File>>,
) -> Result<BufWriterWithPos<File>> {
    let path = log_path(&path, gen);
    let writer = BufWriterWithPos::new(
        OpenOptions::new()
            .create(true)
            .write(true)
            .append(true)
            .open(&path)?,
    )?;
    readers.insert(gen, BufReaderWithPos::new(File::open(&path)?)?);
    Ok(writer)
}

/// Returns sorted generation numbers in the given directory
fn sorted_gen_list(path: &Path) -> Result<Vec<u64>> {
    let mut gen_list: Vec<u64> = fs::read_dir(&path)?
        .flat_map(|res| -> Result<_> { Ok(res?.path()) })
        .filter(|path| path.is_file() && path.extension() == Some("log".as_ref()))
        .flat_map(|path| {
            path.file_name()
                .and_then(OsStr::to_str)
                .map(|s| s.trim_end_matches(".log"))
                .map(str::parse::<u64>)
        })
        .flatten()
        .collect();
    gen_list.sort_unstable();
    Ok(gen_list)
}

/// Load the whole log file and store value locations in the index map.
///
/// Returns how many bytes can be saved after a compaction.
fn load(
    gen: u64,
    reader: &mut BufReaderWithPos<File>,
    index: &mut BTreeMap<String, CommandPos>,
) -> Result<u64> {
    // To make sure we read from the beginning of the file
    let mut pos = reader.seek(SeekFrom::Start(0))?;
    let mut stream = Deserializer::from_reader(reader).into_iter::<Command>();
    let mut uncompacted = 0; // number of bytes that can be saved after a compaction
    while let Some(cmd) = stream.next() {
        let new_pos = stream.byte_offset() as u64;
        match cmd? {
            Command::Set { key, .. } => {
                if let Some(old_cmd) = index.insert(key, (gen, pos..new_pos).into()) {
                    uncompacted += old_cmd.len;
                }
            }
            Command::Remove { key } => {
                if let Some(old_cmd) = index.remove(&key) {
                    uncompacted += old_cmd.len;
                }
                // the "remove" command itself can be deleted in the next compaction
                // so we add its length to `uncompacted`
                uncompacted += new_pos - pos;
            }
        }
        pos = new_pos;
    }
    Ok(uncompacted)
}

fn log_path(dir: &Path, gen: u64) -> PathBuf {
    dir.join(format!("{}.log", gen))
}

/// Struct representing a command
#[derive(Serialize, Deserialize, Debug)]
enum Command {
    Set { key: String, value: String },
    Remove { key: String },
}

impl Command {
    fn set(key: String, value: String) -> Command {
        Command::Set { key, value }
    }

    fn remove(key: String) -> Command {
        Command::Remove { key }
    }
}

/// Represents the position and length of a json-serialized command in the log
struct CommandPos {
    gen: u64,
    pos: u64,
    len: u64,
}

impl From<(u64, Range<u64>)> for CommandPos {
    fn from((gen, range): (u64, Range<u64>)) -> Self {
        CommandPos {
            gen,
            pos: range.start,
            len: range.end - range.start,
        }
    }
}

struct BufReaderWithPos<R: Read + Seek> {
    reader: BufReader<R>,
    pos: u64,
}

impl<R: Read + Seek> BufReaderWithPos<R> {
    fn new(mut inner: R) -> Result<Self> {
        let pos = inner.seek(SeekFrom::Current(0))?;
        Ok(BufReaderWithPos {
            reader: BufReader::new(inner),
            pos,
        })
    }
}

impl<R: Read + Seek> Read for BufReaderWithPos<R> {
    fn read(&mut self, buf: &mut [u8]) -> io::Result<usize> {
        self.reader.read(buf)
    }
}

impl<R: Read + Seek> Seek for BufReaderWithPos<R> {
    fn seek(&mut self, pos: SeekFrom) -> io::Result<u64> {
        self.pos = self.reader.seek(pos)?;
        Ok(self.pos)
    }
}

struct BufWriterWithPos<W: Write + Seek> {
    writer: BufWriter<W>,
    pos: u64,
}

impl<W: Write + Seek> BufWriterWithPos<W> {
    fn new(mut inner: W) -> Result<Self> {
        let pos = inner.seek(SeekFrom::Current(0))?;
        Ok(BufWriterWithPos {
            writer: BufWriter::new(inner),
            pos,
        })
    }
}

impl<W: Write + Seek> Write for BufWriterWithPos<W> {
    fn write(&mut self, buf: &[u8]) -> io::Result<usize> {
        let len = self.writer.write(buf)?;
        self.pos += len as u64;
        Ok(len)
    }

    fn flush(&mut self) -> io::Result<()> {
        self.writer.flush()
    }
}

impl<W: Write + Seek> Seek for BufWriterWithPos<W> {
    fn seek(&mut self, pos: SeekFrom) -> io::Result<u64> {
        self.pos = self.writer.seek(pos)?;
        Ok(self.pos)
    }
}<|MERGE_RESOLUTION|>--- conflicted
+++ resolved
@@ -139,69 +139,6 @@
     /// # Errors
     ///
     /// It propagates I/O or serialization errors during writing the log.
-<<<<<<< HEAD
-=======
-    fn set(&self, key: String, value: String) -> Result<()> {
-        self.kv_log.borrow_mut().set(key, value)?;
-        if self.kv_log.borrow().uncompacted > COMPACTION_THRESHOLD {
-            self.compact()?;
-        }
-        Ok(())
-    }
-
-    /// Gets the string value of a given string key.
-    ///
-    /// Returns `None` if the given key does not exist.
-    fn get(&self, key: String) -> Result<Option<String>> {
-        self.kv_log.borrow_mut().get(key)
-    }
-
-    /// Removes a given key.
-    ///
-    /// # Errors
-    ///
-    /// It returns `KvsError::KeyNotFound` if the given key is not found.
-    ///
-    /// It propagates I/O or serialization errors during writing the log.
-    fn remove(&self, key: String) -> Result<()> {
-        self.kv_log.borrow_mut().remove(key)
-    }
-}
-
-struct KvLog {
-    path: PathBuf,
-    reader: BufReaderWithPos<File>,
-    writer: BufWriterWithPos<File>,
-    // stores keys and the pos of the last command to modify each
-    index: BTreeMap<String, CommandPos>,
-    // the number of bytes representing "stale" commands that could be
-    // deleted during a compaction
-    uncompacted: u64,
-    loaded: bool,
-}
-
-impl KvLog {
-    // Pay attention that it does not load the log file automatically
-    fn open(path: impl Into<PathBuf>) -> Result<Self> {
-        let path = path.into();
-        let mut writer =
-            BufWriterWithPos::new(OpenOptions::new().create(true).append(true).open(&path)?)?;
-        // Because file mode is set to append, we need to set pos to end of file manually to keep synced
-        writer.seek(SeekFrom::End(0))?;
-
-        let reader = BufReaderWithPos::new(File::open(&path)?)?;
-
-        Ok(KvLog {
-            path,
-            reader,
-            writer,
-            index: BTreeMap::new(),
-            uncompacted: 0,
-            loaded: false,
-        })
-    }
-
->>>>>>> 205fe6ee
     fn set(&mut self, key: String, value: String) -> Result<()> {
         let cmd = Command::set(key, value);
         let pos = self.writer.pos;
